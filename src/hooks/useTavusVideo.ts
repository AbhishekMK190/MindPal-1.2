import { useState, useCallback, useRef, useEffect } from 'react';
import { useAuth } from './useAuth';
import { useNetworkStatus } from './useNetworkStatus';
import { supabase } from '../lib/supabase';

interface TavusSession {
  session_id: string;
  session_url: string;
  conversation_id?: string;
}

interface TavusConfig {
  replica_id: string;
  max_session_duration?: number;
  callback_url?: string;
}

export function useTavusVideo() {
  const { user, handleSupabaseError } = useAuth();
  const { isOnline, withRetry } = useNetworkStatus();
  const [isSessionActive, setIsSessionActive] = useState(false);
  const [sessionData, setSessionData] = useState<TavusSession | null>(null);
  const [isLoading, setIsLoading] = useState(false);
  const [sessionDuration, setSessionDuration] = useState(0);
  const [error, setError] = useState<string | null>(null);
  
  const sessionTimerRef = useRef<NodeJS.Timeout | null>(null);
  const videoRef = useRef<HTMLVideoElement | null>(null);
  const localStreamRef = useRef<MediaStream | null>(null);

  const tavusApiKey = import.meta.env.VITE_TAVUS_API_KEY;
  const isVideoEnabled = !!tavusApiKey && isOnline;

  // Timer management
  const startTimer = useCallback(() => {
    if (sessionTimerRef.current) {
      clearInterval(sessionTimerRef.current);
    }
    
    sessionTimerRef.current = setInterval(() => {
      setSessionDuration(prev => prev + 1);
    }, 1000);
  }, []);

  const stopTimer = useCallback(() => {
    if (sessionTimerRef.current) {
      clearInterval(sessionTimerRef.current);
      sessionTimerRef.current = null;
    }
  }, []);

  const resetTimer = useCallback(() => {
    stopTimer();
    setSessionDuration(0);
  }, [stopTimer]);

  // Local media management
  const startLocalVideo = useCallback(async (): Promise<MediaStream | null> => {
    try {
      const stream = await navigator.mediaDevices.getUserMedia({
        video: true,
        audio: true
      });
      
      localStreamRef.current = stream;
      return stream;
    } catch (error) {
      console.error('Error accessing local media:', error);
      return null;
    }
  }, []);

  const stopLocalVideo = useCallback(() => {
    if (localStreamRef.current) {
      localStreamRef.current.getTracks().forEach(track => track.stop());
      localStreamRef.current = null;
    }
  }, []);

  // Tavus API calls
  const createSession = useCallback(async (config: TavusConfig): Promise<TavusSession | null> => {
    if (!tavusApiKey) {
      return null;
    }

    if (!isOnline) {
      return null;
    }

    try {
      setIsLoading(true);
      setError(null);

      // Enhanced API call with better error handling
      const response = await fetch('https://tavusapi.com/v2/conversations', {
        method: 'POST',
        headers: {
          'Content-Type': 'application/json',
          'x-api-key': tavusApiKey,
        },
        body: JSON.stringify({
          replica_id: config.replica_id,
          callback_url: config.callback_url,
          properties: {
            max_call_duration: config.max_session_duration || 3600,
            // Add additional properties to ensure proper session creation
            conversation_name: `MindPal Session ${Date.now()}`,
            participant_name: user?.email?.split('@')[0] || 'User',
          },
        }),
      });

      if (!response.ok) {
        const errorData = await response.text();
        let errorMessage = `Tavus API error: ${response.status}`;
        
        try {
          const parsedError = JSON.parse(errorData);
          if (parsedError.message) {
            errorMessage = parsedError.message;
          }
        } catch (parseError) {
          // If we can't parse the error, use the raw text
          if (errorData) {
            errorMessage = errorData;
          }
        }
        
        // Handle specific error cases
        if (response.status === 400) {
          if (errorMessage.includes('maximum concurrent conversations')) {
            errorMessage = 'You already have an active video session. Please wait a few minutes and try again.';
          } else if (errorMessage.includes('replica')) {
            errorMessage = 'Invalid AI replica configuration. Please try again.';
          }
        } else if (response.status === 401) {
          errorMessage = 'Invalid API key. Please check your Tavus configuration.';
        } else if (response.status === 429) {
          errorMessage = 'Rate limit exceeded. Please wait a moment and try again.';
        } else if (response.status >= 500) {
          errorMessage = 'Tavus service is temporarily unavailable. Please try again later.';
        }
        
        throw new Error(errorMessage);
      }

      const data = await response.json();
      
      // Validate the response data
      if (!data.conversation_id || !data.conversation_url) {
        throw new Error('Invalid response from Tavus API - missing session data');
      }

      const session: TavusSession = {
        session_id: data.conversation_id,
        session_url: data.conversation_url,
        conversation_id: data.conversation_id,
      };

      setSessionData(session);
      return session;
    } catch (error) {
      console.error('Error creating Tavus session:', error);
      const errorMessage = error instanceof Error ? error.message : 'Failed to create video session';
      setError(errorMessage);
      return null;
    } finally {
      setIsLoading(false);
    }
  }, [tavusApiKey, isOnline, user]);

  const startSession = useCallback(async (replicaId: string, maxSessionDuration?: number): Promise<boolean> => {
    // Check if session is already active
    if (isSessionActive) {
      toast.error('A video session is already active. Please end the current session first.');
      return false;
    }

    if (!user) {
      return false;
    }

    try {
      // Start local video first
      const localStream = await startLocalVideo();
      if (!localStream) {
        return false;
      }

      // Create Tavus session with retry logic
      let session: TavusSession | null = null;
      let retryCount = 0;
      const maxRetries = 3;

      while (!session && retryCount < maxRetries) {
        session = await createSession({
          replica_id: replicaId,
          max_session_duration: maxSessionDuration || 3600,
        });

        if (!session) {
          retryCount++;
          if (retryCount < maxRetries) {
            toast.loading(`Retrying connection... (${retryCount}/${maxRetries})`, { id: 'retry-session' });
            await new Promise(resolve => setTimeout(resolve, 2000)); // Wait 2 seconds before retry
          }
        } else {
          toast.dismiss('retry-session');
        }
      }

      if (!session) {
        stopLocalVideo();
        return false;
      }

      // Store session in database
      if (user) {
        try {
          await withRetry(async () => {
            const { error } = await supabase
              .from('video_sessions')
              .insert([{
                user_id: user.id,
                session_id: session.session_id,
                conversation_id: session.conversation_id,
                is_pro_session: false,
                session_config: {
                  replica_id: replicaId,
                  max_session_duration: maxSessionDuration,
                },
                duration_seconds: 0
              }]);

            if (error) {
              const isJWTError = await handleSupabaseError(error);
              if (!isJWTError) throw error;
            }
          });
        } catch (error) {
          console.warn('Failed to store session in database:', error);
          // Continue with session even if database storage fails
        }
      }

      setIsSessionActive(true);
      startTimer();
<<<<<<< HEAD
      toast.success('Video session started successfully!');
=======
>>>>>>> dea43ae1
      return true;
    } catch (error) {
      console.error('Error starting session:', error);
      const errorMessage = error instanceof Error ? error.message : 'Failed to start video session';
      setError(errorMessage);
      stopLocalVideo();
      return false;
    }
  }, [isSessionActive, user, createSession, startLocalVideo, stopLocalVideo, startTimer, withRetry, handleSupabaseError]);

  const endSession = useCallback(async (): Promise<void> => {
    try {
      setIsLoading(true);

      // End Tavus session if active
      if (sessionData?.session_id && tavusApiKey) {
        try {
          const response = await fetch(`https://tavusapi.com/v2/conversations/${sessionData.session_id}/end`, {
            method: 'POST',
            headers: {
              'x-api-key': tavusApiKey,
            },
          });

          if (!response.ok) {
            console.warn('Failed to end Tavus session via API:', response.status);
          }
        } catch (error) {
          console.warn('Failed to end Tavus session:', error);
        }
      }

      // Update database record
      if (user && sessionData?.session_id) {
        try {
          await withRetry(async () => {
            const { error } = await supabase
              .from('video_sessions')
              .update({
                ended_at: new Date().toISOString(),
                duration_seconds: sessionDuration,
              })
              .eq('session_id', sessionData.session_id)
              .eq('user_id', user.id);

            if (error) {
              const isJWTError = await handleSupabaseError(error);
              if (!isJWTError) throw error;
            }
          });
        } catch (error) {
          console.warn('Failed to update session in database:', error);
        }
      }

      // Clean up local resources
      stopLocalVideo();
      stopTimer();
      
      setIsSessionActive(false);
      setSessionData(null);
      setError(null);
      
      return;
    } catch (error) {
      console.error('Error ending session:', error);
      return;
    } finally {
      setIsLoading(false);
    }
  }, [sessionData, tavusApiKey, user, sessionDuration, stopLocalVideo, stopTimer, withRetry, handleSupabaseError]);

  const toggleVideo = useCallback(async (enabled: boolean) => {
    if (localStreamRef.current) {
      const videoTrack = localStreamRef.current.getVideoTracks()[0];
      if (videoTrack) {
        videoTrack.enabled = enabled;
      }
    }
  }, []);

  const toggleAudio = useCallback(async (enabled: boolean) => {
    if (localStreamRef.current) {
      const audioTrack = localStreamRef.current.getAudioTracks()[0];
      if (audioTrack) {
        audioTrack.enabled = enabled;
      }
    }
  }, []);

  // Cleanup on unmount
  useEffect(() => {
    return () => {
      stopLocalVideo();
      stopTimer();
    };
  }, [stopLocalVideo, stopTimer]);

  // Format session duration for display
  const formatDuration = useCallback((seconds: number): string => {
    const mins = Math.floor(seconds / 60);
    const secs = seconds % 60;
    return `${mins.toString().padStart(2, '0')}:${secs.toString().padStart(2, '0')}`;
  }, []);

  return {
    // State
    isSessionActive,
    sessionData,
    isLoading,
    sessionDuration,
    error,
    isVideoEnabled,
    
    // Actions
    startSession,
    endSession,
    toggleVideo,
    toggleAudio,
    
    // Refs
    videoRef,
    localStreamRef,
    
    // Utilities
    formatDuration,
    resetTimer,
  };
}<|MERGE_RESOLUTION|>--- conflicted
+++ resolved
@@ -245,10 +245,8 @@
 
       setIsSessionActive(true);
       startTimer();
-<<<<<<< HEAD
+
       toast.success('Video session started successfully!');
-=======
->>>>>>> dea43ae1
       return true;
     } catch (error) {
       console.error('Error starting session:', error);
